--- conflicted
+++ resolved
@@ -2,7 +2,7 @@
 
 name := "scalaz-stream"
 
-version := "snapshot-0.6"
+version := "snapshot-0.6a"
 
 scalaVersion := "2.10.4"
 
@@ -27,19 +27,11 @@
 resolvers ++= Seq(Resolver.sonatypeRepo("releases"), Resolver.sonatypeRepo("snapshots"))
 
 libraryDependencies ++= Seq(
-<<<<<<< HEAD
   "org.scalaz" %% "scalaz-core" % "7.1.0",
   "org.scalaz" %% "scalaz-concurrent" % "7.1.0",
-  "org.typelevel" %% "scodec-bits" % "1.0.2",
+  "org.typelevel" %% "scodec-bits" % "1.0.4",
   "org.scalaz" %% "scalaz-scalacheck-binding" % "7.1.0" % "test",
-  "org.scalacheck" %% "scalacheck" % "1.11.5" % "test"
-=======
-  "org.scalaz" %% "scalaz-core" % "7.0.6",
-  "org.scalaz" %% "scalaz-concurrent" % "7.0.6",
-  "org.typelevel" %% "scodec-bits" % "1.0.4",
-  "org.scalaz" %% "scalaz-scalacheck-binding" % "7.0.6" % "test",
   "org.scalacheck" %% "scalacheck" % "1.11.6" % "test"
->>>>>>> 6201217f
 )
 
 seq(bintraySettings:_*)
